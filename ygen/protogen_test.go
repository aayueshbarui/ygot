// Copyright 2017 Google Inc.
//
// Licensed under the Apache License, Version 2.0 (the "License");
// you may not use this file except in compliance with the License.
// You may obtain a copy of the License at
//
//      http://www.apache.org/licenses/LICENSE-2.0
//
// Unless required by applicable law or agreed to in writing, software
// distributed under the License is distributed on an "AS IS" BASIS,
// WITHOUT WARRANTIES OR CONDITIONS OF ANY KIND, either express or implied.
// See the License for the specific language governing permissions and
// limitations under the License.
package ygen

import (
	"reflect"
	"testing"

	"github.com/kylelemons/godebug/pretty"
	"github.com/openconfig/goyang/pkg/yang"
)

func protoMsgEq(a, b protoMsg) bool {
	if a.Name != b.Name {
		return false
	}

	if a.YANGPath != b.YANGPath {
		return false
	}

	// Avoid flakes by comparing the fields in an unordered data structure.
	fieldMap := func(s []*protoMsgField) map[string]*protoMsgField {
		e := map[string]*protoMsgField{}
		for _, m := range s {
			e[m.Name] = m
		}
		return e
	}

	if !reflect.DeepEqual(fieldMap(a.Fields), fieldMap(b.Fields)) {
		return false
	}

	return true
}

func TestGenProtoMsg(t *testing.T) {
	tests := []struct {
		name                   string
		inMsg                  *yangDirectory
		inMsgs                 map[string]*yangDirectory
		inUniqueDirectoryNames map[string]string
		inCompressPaths        bool
		wantMsgs               map[string]protoMsg
		wantErr                bool
	}{{
		name: "simple message with only scalar fields",
		inMsg: &yangDirectory{
			name: "MessageName",
			entry: &yang.Entry{
				Name: "message-name",
				Dir:  map[string]*yang.Entry{},
			},
			fields: map[string]*yang.Entry{
				"field-one": {
					Name: "field-one",
					Type: &yang.YangType{Kind: yang.Ystring},
				},
				"field-two": {
					Name: "field-two",
					Type: &yang.YangType{Kind: yang.Yint8},
				},
			},
			path: []string{"", "root", "message-name"},
		},
		wantMsgs: map[string]protoMsg{
			"MessageName": {
				Name:     "MessageName",
				YANGPath: "/root/message-name",
				Fields: []*protoMsgField{{
					Tag:  1,
					Name: "field_one",
					Type: "ywrapper.StringValue",
				}, {
					Tag:  1,
					Name: "field_two",
					Type: "ywrapper.IntValue",
				}},
			},
		},
	}, {
		name: "simple message with leaf-list and a message child, compression on",
		inMsg: &yangDirectory{
			name: "AMessage",
			entry: &yang.Entry{
				Name: "a-message",
				Dir:  map[string]*yang.Entry{},
			},
			fields: map[string]*yang.Entry{
				"leaf-list": {
					Name:     "leaf-list",
					Type:     &yang.YangType{Kind: yang.Ystring},
					ListAttr: &yang.ListAttr{},
				},
				"container-child": {
					Name: "container-child",
					Dir:  map[string]*yang.Entry{},
					Parent: &yang.Entry{
						Name: "a-message",
						Parent: &yang.Entry{
							Name: "root",
						},
					},
				},
			},
			path: []string{"", "root", "a-message"},
		},
		inMsgs: map[string]*yangDirectory{
			"/root/a-message/container-child": {
				name: "ContainerChild",
				entry: &yang.Entry{
					Name: "container-child",
					Parent: &yang.Entry{
						Name: "a-message",
						Parent: &yang.Entry{
							Name: "root",
						},
					},
				},
			},
		},
		inCompressPaths: true,
		wantMsgs: map[string]protoMsg{
			"AMessage": {
				Name:     "AMessage",
				YANGPath: "/root/a-message",
				Fields: []*protoMsgField{{
					Tag:        1,
					Name:       "leaf_list",
					Type:       "ywrapper.StringValue",
					IsRepeated: true,
				}, {
					Tag:  1,
					Name: "container_child",
					Type: "a_message.ContainerChild",
				}},
			},
		},
	}, {
		name: "simple message with leaf-list and a message child, compression off",
		inMsg: &yangDirectory{
			name: "AMessage",
			entry: &yang.Entry{
				Name: "a-message",
				Dir:  map[string]*yang.Entry{},
			},
			fields: map[string]*yang.Entry{
				"leaf-list": {
					Name:     "leaf-list",
					Type:     &yang.YangType{Kind: yang.Ystring},
					ListAttr: &yang.ListAttr{},
				},
				"container-child": {
					Name: "container-child",
					Dir:  map[string]*yang.Entry{},
					Parent: &yang.Entry{
						Name: "a-message",
						Parent: &yang.Entry{
							Name: "root",
						},
					},
				},
			},
			path: []string{"", "root", "a-message"},
		},
		inMsgs: map[string]*yangDirectory{
			"/root/a-message/container-child": {
				name: "ContainerChild",
				entry: &yang.Entry{
					Name: "container-child",
					Parent: &yang.Entry{
						Name: "a-message",
						Parent: &yang.Entry{
							Name: "root",
						},
					},
				},
			},
		},
		wantMsgs: map[string]protoMsg{
			"AMessage": {
				Name:     "AMessage",
				YANGPath: "/root/a-message",
				Fields: []*protoMsgField{{
					Tag:        1,
					Name:       "leaf_list",
					Type:       "ywrapper.StringValue",
					IsRepeated: true,
				}, {
					Tag:  1,
					Name: "container_child",
					Type: "root.a_message.ContainerChild",
				}},
			},
		},
	}, {
		name: "message with unimplemented list",
		inMsg: &yangDirectory{
			name: "AMessageWithAList",
			entry: &yang.Entry{
				Name: "a-message-with-a-list",
				Dir:  map[string]*yang.Entry{},
			},
			fields: map[string]*yang.Entry{
				"list": {
					Name: "list",
					Parent: &yang.Entry{
						Name: "a-message-with-a-list",
					},
					Dir: map[string]*yang.Entry{
						"key": {
							Name: "key",
							Type: &yang.YangType{Kind: yang.Ystring},
						},
					},
					Key: "key",
				},
			},
			path: []string{"", "a-messsage-with-a-list", "list"},
		},
		wantErr: true,
	}, {
		name: "message with an unimplemented mapping",
		inMsg: &yangDirectory{
			name: "MessageWithInvalidContents",
			entry: &yang.Entry{
				Name: "message-with-invalid-contents",
				Dir:  map[string]*yang.Entry{},
			},
			fields: map[string]*yang.Entry{
				"unimplemented": {
					Name: "unimplemented",
					Kind: yang.LeafEntry,
					Type: &yang.YangType{
						Kind: yang.Yunion,
						Type: []*yang.YangType{
							{Kind: yang.Ybinary},
							{Kind: yang.Yenum},
							{Kind: yang.Ybits},
							{Kind: yang.YinstanceIdentifier},
						},
					},
				},
			},
			path: []string{"", "mesassge-with-invalid-contents", "unimplemented"},
		},
		wantErr: true,
	}}

	for _, tt := range tests {
		s := newGenState()
		// Seed the state with the supplied message names that have been provided.
		s.uniqueDirectoryNames = tt.inUniqueDirectoryNames

<<<<<<< HEAD
		gotMsgs, errs := genProtoMsg(tt.inMsg, tt.inMsgs, s, tt.inCompressPaths)
=======
		got, errs := genProto3Msg(tt.inMsg, tt.inMsgs, s, tt.inCompressPaths)
>>>>>>> 7dd00a19
		if (len(errs) > 0) != tt.wantErr {
			t.Errorf("s: genProto3Msg(%#v, %#v, *genState, %v): did not get expected error status, got: %v, wanted err: %v", tt.name, tt.inMsg, tt.inMsgs, tt.inCompressPaths, errs, tt.wantErr)
		}

		if tt.wantErr {
			continue
		}

<<<<<<< HEAD
		seenMsg := map[string]bool{}
		for _, w := range tt.wantMsgs {
			seenMsg[w.Name] = false
		}

		for _, got := range gotMsgs {
			want, ok := tt.wantMsgs[got.Name]
			if !ok {
				t.Errorf("%s: genProtoMsg(%#v, %#v, *genState): got unexpected expected message, got: nil, want: %v", tt.name, tt.inMsg, tt.inMsgs, got.Name)
				continue
			}
			seenMsg[got.Name] = true

			if !protoMsgEq(got, want) {
				diff := pretty.Compare(got, want)
				t.Errorf("%s: genProtoMsg(%#v, %#v, *genState): did not get expected protobuf message definition, diff(-got,+want):\n%s", tt.name, tt.inMsg, tt.inMsgs, diff)
			}
		}

		for m, s := range seenMsg {
			if !s {
				t.Errorf("%s: genProtoMsg(%#v, %#v, *genSTate); did not find expected message %s, got messages: %v, want: %s", tt.name, tt.inMsg, tt.inMsgs, m, gotMsgs, m)
			}
=======
		if !protoMsgEq(got, tt.wantMsg) {
			diff := pretty.Compare(got, tt.wantMsg)
			t.Errorf("%s: genProto3Msg(%#v, %#v, *genState): did not get expected protobuf message definition, diff(-got,+want):\n%s", tt.name, tt.inMsg, tt.inMsgs, diff)
>>>>>>> 7dd00a19
		}
	}
}

func TestSafeProtoName(t *testing.T) {
	tests := []struct {
		name string
		in   string
		want string
	}{{
		name: "contains hyphen",
		in:   "with-hyphen",
		want: "with_hyphen",
	}, {
		name: "contains period",
		in:   "with.period",
		want: "with_period",
	}, {
		name: "unchanged",
		in:   "unchanged",
		want: "unchanged",
	}}

	for _, tt := range tests {
		if got := safeProtoFieldName(tt.in); got != tt.want {
			t.Errorf("%s: safeProtoFieldName(%s): did not get expected name, got: %v, want: %v", tt.name, tt.in, got, tt.want)
		}
	}
}

// writeProtoTestResult stores the result of a test for writeProto3Msg.
type writeProto3MsgTestResult struct {
	pkg     string   // pkg stores the expected package returned from writeProto3Msg.
	msg     string   // msg stores the expected message code returned.
	imports []string // imports stores the expected set of imports for this message.
	err     bool     // err stores whether there are expected to be returned errors.
}

func TestWriteProtoMsg(t *testing.T) {
	tests := []struct {
		name           string
		inMsg          *yangDirectory
		inMsgs         map[string]*yangDirectory
		wantCompress   writeProto3MsgTestResult
		wantUncompress writeProto3MsgTestResult
	}{{
		name: "simple message with scalar fields",
		inMsg: &yangDirectory{
			name: "MessageName",
			entry: &yang.Entry{
				Name: "message-name",
				Kind: yang.DirectoryEntry,
				Dir:  map[string]*yang.Entry{},
				Parent: &yang.Entry{
					Name: "container",
					Kind: yang.DirectoryEntry,
					Dir:  map[string]*yang.Entry{},
					Parent: &yang.Entry{
						Name: "module",
						Kind: yang.DirectoryEntry,
						Dir:  map[string]*yang.Entry{},
					},
				},
			},
			fields: map[string]*yang.Entry{
				"field-one": &yang.Entry{
					Name: "field-one",
					Type: &yang.YangType{Kind: yang.Ystring},
				},
			},
			path: []string{"", "module", "container", "message-name"},
		},
		wantCompress: writeProto3MsgTestResult{
			pkg: "container",
			msg: `
// MessageName represents the /module/container/message-name YANG schema element.
message MessageName {
  ywrapper.StringValue field_one = 1;
}
`,
		},
		wantUncompress: writeProto3MsgTestResult{
			pkg: "module.container",
			msg: `
// MessageName represents the /module/container/message-name YANG schema element.
message MessageName {
  ywrapper.StringValue field_one = 1;
}
`,
		},
	}, {
		name: "simple message with other messages embedded",
		inMsg: &yangDirectory{
			name: "MessageName",
			entry: &yang.Entry{
				Name: "message-name",
				Kind: yang.DirectoryEntry,
				Parent: &yang.Entry{
					Name: "module",
					Kind: yang.DirectoryEntry,
				},
			},
			fields: map[string]*yang.Entry{
				"child": &yang.Entry{
					Name: "child",
					Kind: yang.DirectoryEntry,
					Dir:  map[string]*yang.Entry{},
					Parent: &yang.Entry{
						Name: "message-name",
						Kind: yang.DirectoryEntry,
						Parent: &yang.Entry{
							Name: "module",
							Kind: yang.DirectoryEntry,
						},
					},
				},
			},
			path: []string{"", "module", "message-name"},
		},
		inMsgs: map[string]*yangDirectory{
			"/module/message-name/child": &yangDirectory{
				name: "Child",
				entry: &yang.Entry{
					Name: "child",
					Kind: yang.DirectoryEntry,
					Parent: &yang.Entry{
						Name: "message-name",
						Kind: yang.DirectoryEntry,
						Parent: &yang.Entry{
							Name: "module",
							Kind: yang.DirectoryEntry,
						},
					},
				},
			},
		},
		wantCompress: writeProto3MsgTestResult{
			pkg: "",
			msg: `
// MessageName represents the /module/message-name YANG schema element.
message MessageName {
  message_name.Child child = 1;
}
`,
		},
		wantUncompress: writeProto3MsgTestResult{
			pkg: "module",
			msg: `
// MessageName represents the /module/message-name YANG schema element.
message MessageName {
  module.message_name.Child child = 1;
}
`,
		},
	}}

	for _, tt := range tests {
		for compress, want := range map[bool]writeProto3MsgTestResult{true: tt.wantCompress, false: tt.wantUncompress} {
			s := newGenState()
			gotPkg, gotMsg, gotImports, errs := writeProto3Msg(tt.inMsg, tt.inMsgs, s, compress)
			if (len(errs) > 0) != want.err {
				t.Errorf("%s: writeProto3Msg(%v, %v, %v, %v): did not get expected error return status, got: %v, wanted error: %v", tt.name, tt.inMsg, tt.inMsgs, s, compress, errs, want.err)
			}

			if len(errs) > 0 {
				continue
			}

			if gotPkg != want.pkg {
				t.Errorf("%s: writeProto3Msg(%v, %v, %v, %v): did not get expected package name, got: %v, want: %v", tt.name, tt.inMsg, tt.inMsgs, s, compress, gotPkg, want.pkg)
			}

			if reflect.DeepEqual(gotImports, want.imports) {
				t.Errorf("%s: writeProto3Msg(%v, %v, 5v, %v): did not get expected set of imports, got: %v, want: %v", tt.name, tt.inMsg, tt.inMsgs, s, compress, gotImports, want.imports)
			}

			if diff := pretty.Compare(gotMsg, want.msg); diff != "" {
				if diffl, err := generateUnifiedDiff(gotMsg, want.msg); err == nil {
					diff = diffl
				}
				t.Errorf("%s: writeProto3Msg(%v, %v, %v, %v): did not get expected message returned, diff(-got,+want):\n%s", tt.name, tt.inMsg, tt.inMsgs, s, compress, diff)
			}
		}
	}
}<|MERGE_RESOLUTION|>--- conflicted
+++ resolved
@@ -264,11 +264,7 @@
 		// Seed the state with the supplied message names that have been provided.
 		s.uniqueDirectoryNames = tt.inUniqueDirectoryNames
 
-<<<<<<< HEAD
-		gotMsgs, errs := genProtoMsg(tt.inMsg, tt.inMsgs, s, tt.inCompressPaths)
-=======
-		got, errs := genProto3Msg(tt.inMsg, tt.inMsgs, s, tt.inCompressPaths)
->>>>>>> 7dd00a19
+		gotMsgs, errs := genProto3Msg(tt.inMsg, tt.inMsgs, s, tt.inCompressPaths)
 		if (len(errs) > 0) != tt.wantErr {
 			t.Errorf("s: genProto3Msg(%#v, %#v, *genState, %v): did not get expected error status, got: %v, wanted err: %v", tt.name, tt.inMsg, tt.inMsgs, tt.inCompressPaths, errs, tt.wantErr)
 		}
@@ -277,7 +273,6 @@
 			continue
 		}
 
-<<<<<<< HEAD
 		seenMsg := map[string]bool{}
 		for _, w := range tt.wantMsgs {
 			seenMsg[w.Name] = false
@@ -301,11 +296,6 @@
 			if !s {
 				t.Errorf("%s: genProtoMsg(%#v, %#v, *genSTate); did not find expected message %s, got messages: %v, want: %s", tt.name, tt.inMsg, tt.inMsgs, m, gotMsgs, m)
 			}
-=======
-		if !protoMsgEq(got, tt.wantMsg) {
-			diff := pretty.Compare(got, tt.wantMsg)
-			t.Errorf("%s: genProto3Msg(%#v, %#v, *genState): did not get expected protobuf message definition, diff(-got,+want):\n%s", tt.name, tt.inMsg, tt.inMsgs, diff)
->>>>>>> 7dd00a19
 		}
 	}
 }
