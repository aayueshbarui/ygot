--- conflicted
+++ resolved
@@ -271,11 +271,7 @@
 	// Extract the entities to be mapped into structs and enumerations in the output
 	// Go code. Extract the schematree from the modules provided such that it can be
 	// used to reference entities within the tree.
-<<<<<<< HEAD
-	structs, enums, st, errs := langAgnosticDefinitions(yangFiles, includePaths, cg.Config)
-=======
 	mdef, errs := mappedDefinitions(yangFiles, includePaths, cg.Config)
->>>>>>> 2dbf4b95
 	if errs != nil {
 		return nil, &YANGCodeGeneratorError{Errors: errs}
 	}
@@ -283,11 +279,7 @@
 	// Store the returned schematree within the state for this code generation.
 	cg.state.schematree = mdef.schemaTree
 
-<<<<<<< HEAD
-	goStructs, errs := cg.state.buildDirectoryDefinitions(structs, cg.Config.CompressOCPaths, cg.Config.GenerateFakeRoot, golang)
-=======
 	goStructs, errs := cg.state.buildDirectoryDefinitions(mdef.directoryEntries, cg.Config.CompressOCPaths, cg.Config.GenerateFakeRoot, golang)
->>>>>>> 2dbf4b95
 	if errs != nil {
 		return nil, &YANGCodeGeneratorError{Errors: errs}
 	}
@@ -408,16 +400,16 @@
 // output, along with any associated values (e.g., enumerations).
 func (cg *YANGCodeGenerator) GenerateProto3(yangFiles, includePaths []string) (*GeneratedProto, *YANGCodeGeneratorError) {
 	// TODO(github.com/openconfig/ygot/issues/20): Handle enumerated types in proto messages.
-	msgs, _, st, errs := langAgnosticDefinitions(yangFiles, includePaths, cg.Config)
-	if len(errs) > 0 {
+	mdef, errs := mappedDefinitions(yangFiles, includePaths, cg.Config)
+	if errs != nil {
 		return nil, &YANGCodeGeneratorError{Errors: errs}
 	}
 
-	cg.state.schematree = st
-
-	protoMsgs, errs := cg.state.buildDirectoryDefinitions(msgs, cg.Config.CompressOCPaths, cg.Config.GenerateFakeRoot, protobuf)
-
-	if len(errs) > 0 {
+	cg.state.schematree = mdef.schemaTree
+
+	protoMsgs, errs := cg.state.buildDirectoryDefinitions(mdef.directoryEntries, cg.Config.CompressOCPaths, cg.Config.GenerateFakeRoot, protobuf)
+
+	if errs != nil {
 		return nil, &YANGCodeGeneratorError{Errors: errs}
 	}
 
