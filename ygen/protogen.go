// Copyright 2017 Google Inc.
//
// Licensed under the Apache License, Version 2.0 (the "License");
// you may not use this file except in compliance with the License.
// You may obtain a copy of the License at
//
//      http://www.apache.org/licenses/LICENSE-2.0
//
// Unless required by applicable law or agreed to in writing, software
// distributed under the License is distributed on an "AS IS" BASIS,
// WITHOUT WARRANTIES OR CONDITIONS OF ANY KIND, either express or implied.
// See the License for the specific language governing permissions and
// limitations under the License.
package ygen

import (
	"bytes"
	"fmt"
	"sort"
	"strings"
	"text/template"

	"github.com/openconfig/goyang/pkg/yang"
)

// protoMsgField describes a field of a protobuf message.
type protoMsgField struct {
	Tag        uint32            // Tag is the field number that should be used in the protobuf message.
	Name       string            // Name is the field's name.
	Type       string            // Type is the protobuf type for the field.
	IsRepeated bool              // IsRepeated indicates whether the field is repeated.
	Extensions map[string]string // Extensions is the set of field tags that are applied to the field.
}

// protoMsg describes a protobuf message.
type protoMsg struct {
	Name     string                   // Name is the name of the protobuf message to be output.
	YANGPath string                   // YANGPath stores the path that the message corresponds to within the YANG schema.
	Fields   []*protoMsgField         // Fields is a slice of the fields that are within the message.
	Imports  []string                 // Imports is a slice of strings that contains the relative import paths that are required by this message.
	Enums    map[string]*protoMsgEnum // Embedded enumerations within the message.
}

// protoMsgEnum represents an embedded enumeration within a protobuf message.
type protoMsgEnum struct {
	Values map[int64]string // The values that the enumerated type can take.
}

// proto3Header describes the header of a Protobuf3 package.
type proto3Header struct {
	PackageName            string   // PackageName is the name of the package that is to be output.
	BasePackageName        string   // BasePackageName is the base package, of which the package is a child package.
	BaseImportPath         string   // BaseImportPath specifies the path to generated protobufs that are to be imported by this protobuf, for example, the base repository URL in GitHub.
	Imports                []string // Imports is the set of packages that should be imported by the package whose header is being output.
	SourceYANGFiles        []string // SourceYANGFiles specifies the list of the input YANG files that the protobuf is being generated based on.
	SourceYANGIncludePaths []string // SourceYANGIncludePaths specifies the list of the paths that were used to search for YANG imports.
	CompressPaths          bool     // CompressPaths indicates whether path compression was enabled or disabled for this generated protobuf.
	CallerName             string   // CallerName indicates the name of the entity initiating code generation.
}

const (
	// defaultBasePackageName defines the default base package that is
	// generated when generating proto3 code.
	defaultBasePackageName = "openconfig"
)

var (
	// protoHeaderTemplate is populated and output at the top of the protobuf code output.
	protoHeaderTemplate = `
{{- /**/ -}}
// {{ .PackageName }} is generated by {{ .CallerName }} as a protobuf
// representation of a YANG schema.
//
// Input schema modules:
{{- range $inputFile := .SourceYANGFiles }}
//  - {{ $inputFile }}
{{- end }}
// Include paths:
{{- range $importPath := .SourceYANGIncludePaths }}
//   - {{ $importPath }}
{{- end }}
syntax = "proto3";

package {{ .PackageName }};

import "github.com/openconfig/ygot/proto/ywrapper/ywrapper.proto";
import "github.com/openconfig/ygot/proto/yext/yext.proto";
{{ $publicImport := .BaseImportPath -}}
{{- range $importedProto := .Imports }}
import "{{ filepathJoin $publicImport $importedProto }}.proto";
{{ end -}}
`

	// protoMessageTemplate is populated for each entity that is mapped to a message
	// within the output protobuf.
	protoMessageTemplate = `
// {{ .Name }} represents the {{ .YANGPath }} YANG schema element.
message {{ .Name }} {
{{- range $ename, $enum := .Enums }}
  enum {{ $ename }} {
    {{- range $i, $val := $enum.Values }}
    {{ $ename }}_{{ $val }} = {{ $i }};
    {{- end }}
  }
{{- end -}}
{{- range $idx, $field := .Fields }}
  {{ if $field.IsRepeated }}repeated {{ end -}}
  {{ $field.Type }} {{ $field.Name }} = {{ $field.Tag }}
  {{- $noExtensions := len .Extensions -}}
  {{- if ne $noExtensions 0 -}} [
    {{- range $i, $opt := $field.Extensions -}}
      {{- $opt -}}
      {{- if ne (inc $i) $noExtensions -}}, {{- end }}
   {{- end -}}
  ]
  {{- end -}}
  ;
{{- end }}
}
`

	// protoListKeyTemplate is generated as a wrapper around each list entry within
	// a YANG schema that has a key.
	protoListKeyTemplate = `
// {{ .Name }} represents the list element {{ .YANGPath }} of the YANG schema. It
// contains only the keys of the list, and an embedded message containing all entries
// below this entity in the schema.
message {{ .Name }} {
{{- range $idx, $field := .Fields }}
  {{ $field.Type }} {{ $field.Name }} = {{ $field.Tag }}
{{- end }}
}
`

	// protoTemplates is the set of templates that are referenced during protbuf
	// code generation.
	protoTemplates = map[string]*template.Template{
		"header": makeTemplate("header", protoHeaderTemplate),
		"msg":    makeTemplate("msg", protoMessageTemplate),
		"list":   makeTemplate("list", protoListKeyTemplate),
	}
)

// writeProto3Header outputs the header for a proto3 generated file. It takes
// an input proto3Header struct specifying the input arguments describing the
// generated package, and returns a string containing the generated package's
// header.
func writeProto3Header(in proto3Header) (string, error) {
	if in.CallerName == "" {
		in.CallerName = callerName()
	}

	if in.BasePackageName == "" {
		in.BasePackageName = defaultBasePackageName
	}

	if in.PackageName == "" {
		in.PackageName = in.BasePackageName
	} else {
		in.PackageName = fmt.Sprintf("%s.%s", in.BasePackageName, in.PackageName)
	}

	var b bytes.Buffer
	if err := protoTemplates["header"].Execute(&b, in); err != nil {
		return "", err
	}

	return b.String(), nil
}

// generatedProto3Message contains the code for a proto3 message.
type generatedProto3Message struct {
	packageName     string   // packageName is the name of the package that the proto3 message is within.
	messageCode     string   // messageCode contains the proto3 definition of the message.
	requiredImports []string // requiredImports contains the imports that are required by the generated message.
}

// writeProto3Msg generates a protobuf message for the yangDirectory described by msg.
// It uses the context of other messages to be generated (msgs); the generator state
// (state) - which is used to determine the name of other messages; and the whether
// path compression is enabled (compressPaths). It returns a generatedProto3Msg which
// contains the package name that the message is part of, the generated protobuf code
// and the child packages that should be imported by a package which contains the
// generated protobuf message.
func writeProto3Msg(msg *yangDirectory, msgs map[string]*yangDirectory, state *genState, compressPaths bool) (*generatedProto3Message, []error) {
	msgDefs, errs := genProto3Msg(msg, msgs, state, compressPaths)
	if errs != nil {
		return nil, errs
	}

	if msg.entry.Parent == nil {
		return nil, []error{fmt.Errorf("YANG schema element %s does not have a parent, protobuf messages are not generated for modules", msg.entry.Path())}
	}

	// pkg is the name of the protobuf package, if the entry's parent has already
	// been seen in the schema, the same package name as for siblings of this
	// entry will be returned.
	pkg := state.protobufPackage(msg.entry, compressPaths)

	var b bytes.Buffer
	imports := map[string]interface{}{}
	for _, msgDef := range msgDefs {
		if err := protoTemplates["msg"].Execute(&b, msgDef); err != nil {
			return nil, []error{err}
		}
		addNewKeys(imports, msgDef.Imports)
	}

	return &generatedProto3Message{
		packageName:     pkg,
		messageCode:     b.String(),
		requiredImports: stringKeys(imports),
	}, nil

}

// genProto3Msg takes an input yangDirectory which describes a container or list entry
// within the YANG schema and returns a protoMsg which can be mapped to the protobuf
// code representing it. It uses the set of messages that have been extracted and the
// current generator state to map to other messages and ensure uniqueness of names.
func genProto3Msg(msg *yangDirectory, msgs map[string]*yangDirectory, state *genState, compressPaths bool) ([]protoMsg, []error) {
	var errs []error

	var msgDefs []protoMsg

	msgDef := protoMsg{
		// msg.name is already specified to be CamelCase in the form we expect it
		// to be for the protobuf message name.
		Name:     msg.name,
		YANGPath: slicePathToString(msg.path),
		Enums:    make(map[string]*protoMsgEnum),
	}

	definedFieldNames := map[string]bool{}
	imports := map[string]interface{}{}

	// Traverse the fields in alphabetical order to ensure deterministic output.
	// TODO(robjs): Once the field tags are unique then make this sort on the
	// field tag.
	fNames := []string{}
	for name := range msg.fields {
		fNames = append(fNames, name)
	}
	sort.Strings(fNames)

	skipFields := map[string]bool{}
	if isKeyedList(msg.entry) {
		skipFields = listKeyFieldsMap(msg.entry)
	}
	for _, name := range fNames {
		// Skip fields that we are explicitly not asked to include.
		if _, ok := skipFields[name]; ok {
			continue
		}

		field := msg.fields[name]

		fieldDef := &protoMsgField{
			Name: makeNameUnique(safeProtoFieldName(name), definedFieldNames),
		}

		t, err := protoTagForEntry(field)
		if err != nil {
			errs = append(errs, fmt.Errorf("proto: could not generate tag for field %s: %v", field.Name, err))
			continue
		}
		fieldDef.Tag = t

		switch {
		case field.IsList():
			fieldType, keyMsg, err := protoListDefinition(field, msgs, state, compressPaths)
			if err != nil {
				errs = append(errs, fmt.Errorf("could not define list: %v", err))
				continue
			}
			if keyMsg != nil {
				msgDefs = append(msgDefs, *keyMsg)
			}
			fieldDef.Type = fieldType
			// Lists are always repeated fields.
			fieldDef.IsRepeated = true
		case field.IsDir():
			childmsg, ok := msgs[field.Path()]
			if !ok {
				err = fmt.Errorf("proto: could not resolve %s into a defined struct", field.Path())
			} else {

				childpkg := state.protobufPackage(childmsg.entry, compressPaths)

				// Add the import to the slice of imports if it is not already
				// there. This allows the message file to import the required
				// child packages.
				childpath := strings.Replace(childpkg, ".", "/", -1)
				if _, ok := imports[childpath]; !ok {
					imports[childpath] = true
				}
				fieldDef.Type = fmt.Sprintf("%s.%s", childpkg, childmsg.name)
			}
		case field.IsLeaf() || field.IsLeafList():
<<<<<<< HEAD
			var protoType mappedType
			protoType, err = state.yangTypeToProtoType(resolveTypeArgs{yangType: field.Type, contextEntry: field})
			switch {
			case field.Type.Kind == yang.Yenum && field.Type.Name == "enumeration":
				// For fields that are enumerations, then we embed an enum within
				// the Protobuf message. Check for the type of the name to ensure
				// that this is a simple enumeration leaf, not a typedef.
				enum, eerr := genProtoEnum(field)
				if eerr != nil {
					err = eerr
				} else {
					e := makeNameUnique(protoType.nativeType, definedFieldNames)
					msgDef.Enums[e] = enum
					fieldDef.Type = e
				}
			default:
=======
			var protoType *mappedType
			if protoType, err = state.yangTypeToProtoType(resolveTypeArgs{yangType: field.Type, contextEntry: field}); err == nil {
>>>>>>> 0967a1bb
				fieldDef.Type = protoType.nativeType
			}

			if field.ListAttr != nil {
				fieldDef.IsRepeated = true
			}
		default:
			err = fmt.Errorf("proto: unknown field type in message %s, field %s", msg.name, field.Name)
		}

		if err != nil {
			errs = append(errs, err)
			continue
		}
		msgDef.Fields = append(msgDef.Fields, fieldDef)
	}

	msgDef.Imports = stringKeys(imports)

	return append(msgDefs, msgDef), errs
}

<<<<<<< HEAD
// genProtoEnum takes an input yang.Entry that contains an enumerated type
// and returns a protoMsgEnum that contains its definition within the proto
// schema.
func genProtoEnum(field *yang.Entry) (*protoMsgEnum, error) {
	eval := map[int64]string{}
	names := field.Type.Enum.NameMap()
	eval[0] = "UNSET"
	if d := field.DefaultValue(); d != "" {
		if _, ok := names[d]; !ok {
			return nil, fmt.Errorf("enumeration %s specified a default - %s - that was not a valid value", field.Path(), d)
		}
		eval[0] = d
	}

	for n := range names {
		if n == field.DefaultValue() {
			// Can't happen if there was not a default, since "" is not
			// a valid enumeration name in YANG.
			continue
		}
		// We always add one to the value that is returned to ensure that
		// we never redefine value 0.
		eval[field.Type.Enum.Value(n)+1] = n
	}

	// TODO(robjs): Embed an option into the message such that we can persist
	// the eval map -- this would allow a consumer to be able to map back to the
	// string that is in the YANG schema.
	return &protoMsgEnum{Values: eval}, nil
=======
// protoListDefinition takes an input field described by a yang.Entry, the generator context (the set of proto messages, and the generator
// state), along with whether path compression is enabled and generates the proto message definition for the list. It returns the type
// that the field within the parent should be mapped to, and an optional key proto definition (in the case of keyed lists).
func protoListDefinition(field *yang.Entry, msgs map[string]*yangDirectory, state *genState, compressPaths bool) (string, *protoMsg, error) {
	listMsg, ok := msgs[field.Path()]
	if !ok {
		return "", nil, fmt.Errorf("proto: could not resolve list %s into a defined message", field.Path())
	}

	listMsgName, ok := state.uniqueDirectoryNames[field.Path()]
	if !ok {
		return "", nil, fmt.Errorf("proto: could not find unique message name for %s", field.Path())
	}

	childPkg := state.protobufPackage(listMsg.entry, compressPaths)

	var fieldType string
	var listKeyMsg *protoMsg
	if !isKeyedList(listMsg.entry) {
		// In proto3 we represent unkeyed lists as a
		// repeated field of the parent message.
		fieldType = fmt.Sprintf("%s.%s", childPkg, listMsgName)
	} else {
		// YANG lists are mapped to a repeated message structure as described
		// in the YANG to Protobuf transformation specification.
		// TODO(robjs): Link to the published transformation specification.
		var err error
		listKeyMsg, err = genListKeyProto(listMsg, listMsgName, childPkg, state)
		if err != nil {
			return "", nil, fmt.Errorf("proto: could not build mapping for list entry %s: %v", field.Path(), err)
		}
		// The type of this field is just the key message's name, since it
		// will be in the same package as the field's parent.
		fieldType = listKeyMsg.Name
	}
	return fieldType, listKeyMsg, nil
>>>>>>> 0967a1bb
}

// safeProtoFieldName takes an input string which represents the name of a YANG schema
// element and sanitises for use as a protobuf field name.
func safeProtoFieldName(name string) string {
	// YANG identifiers must match the definition:
	//    ;; An identifier MUST NOT start with (('X'|'x') ('M'|'m') ('L'|'l'))
	//       identifier          = (ALPHA / "_")
	//                                *(ALPHA / DIGIT / "_" / "-" / ".")
	// For Protobuf they must match:
	//	ident = letter { letter | decimalDigit | "_" }
	//
	// Therefore we need to ensure that the "-", and "." characters that are allowed
	// in the YANG are replaced.
	replacer := strings.NewReplacer(
		".", "_",
		"-", "_",
	)
	return replacer.Replace(name)
}

// fieldTag returns a protobuf tag value for the entry e. The tag value supplied is
// between 1 and 2^29-1. The values 19,000-19,999 are excluded as these are explicitly
// reserved for protobuf-internal use by https://developers.google.com/protocol-buffers/docs/proto3.
func protoTagForEntry(e *yang.Entry) (uint32, error) {
	// TODO(robjs): Replace this function with the final implementation
	// once concluded.
	return 1, nil
}

// genListKeyProto generates a protoMsg that describes the proto3 message that represents
// the key of a list for YANG lists. It takes a yangDirectory pointer to the list being
// described, the name of the list, the package name that the list is within, and the
// current generator state. It returnsthe definition of the list key proto.
func genListKeyProto(list *yangDirectory, listName string, listPackage string, state *genState) (*protoMsg, error) {
	// TODO(robjs): Check whether we need to make sure that this is unique.
	n := fmt.Sprintf("%s_Key", listName)
	km := &protoMsg{
		Name:     n,
		YANGPath: list.entry.Path(),
		Enums:    map[string]*protoMsgEnum{},
	}

	definedFieldNames := map[string]bool{}
	ctag := uint32(1)
	for _, k := range strings.Split(list.entry.Key, " ") {
		kf, ok := list.fields[k]
		if !ok {
			return nil, fmt.Errorf("list %s included a key %s did that did not exist", list.entry.Path(), k)
		}

		t, err := state.yangTypeToProtoScalarType(resolveTypeArgs{yangType: kf.Type, contextEntry: kf})
		if err != nil {
			return nil, fmt.Errorf("list %s included a key %s that did not have a valid proto type: %v", list.entry.Path(), k, kf.Type)
		}

		var pt string
		switch {
		case kf.Type.Kind == yang.Yenum && kf.Type.Name == "enumeration":
			enum, err := genProtoEnum(kf)
			if err != nil {
				return protoMsg{}, fmt.Errorf("error generating type for list key %s, type %s", list.entry.Path(), k, kf.Type)
			}
			pt = makeNameUnique(t.nativeType, definedFieldNames)
			km.Enums[pt] = enum
		default:
			pt = t.nativeType
		}

		km.Fields = append(km.Fields, &protoMsgField{
			Name: makeNameUnique(safeProtoFieldName(k), definedFieldNames),
			Tag:  ctag,
			Type: pt,
		})

		ctag++
	}

	km.Fields = append(km.Fields, &protoMsgField{
		Name: listName,
		Type: fmt.Sprintf("%s.%s", listPackage, listName),
		Tag:  ctag,
	})

	return km, nil
}<|MERGE_RESOLUTION|>--- conflicted
+++ resolved
@@ -297,8 +297,7 @@
 				fieldDef.Type = fmt.Sprintf("%s.%s", childpkg, childmsg.name)
 			}
 		case field.IsLeaf() || field.IsLeafList():
-<<<<<<< HEAD
-			var protoType mappedType
+			var protoType *mappedType
 			protoType, err = state.yangTypeToProtoType(resolveTypeArgs{yangType: field.Type, contextEntry: field})
 			switch {
 			case field.Type.Kind == yang.Yenum && field.Type.Name == "enumeration":
@@ -314,10 +313,6 @@
 					fieldDef.Type = e
 				}
 			default:
-=======
-			var protoType *mappedType
-			if protoType, err = state.yangTypeToProtoType(resolveTypeArgs{yangType: field.Type, contextEntry: field}); err == nil {
->>>>>>> 0967a1bb
 				fieldDef.Type = protoType.nativeType
 			}
 
@@ -340,7 +335,6 @@
 	return append(msgDefs, msgDef), errs
 }
 
-<<<<<<< HEAD
 // genProtoEnum takes an input yang.Entry that contains an enumerated type
 // and returns a protoMsgEnum that contains its definition within the proto
 // schema.
@@ -370,7 +364,8 @@
 	// the eval map -- this would allow a consumer to be able to map back to the
 	// string that is in the YANG schema.
 	return &protoMsgEnum{Values: eval}, nil
-=======
+}
+
 // protoListDefinition takes an input field described by a yang.Entry, the generator context (the set of proto messages, and the generator
 // state), along with whether path compression is enabled and generates the proto message definition for the list. It returns the type
 // that the field within the parent should be mapped to, and an optional key proto definition (in the case of keyed lists).
@@ -407,7 +402,6 @@
 		fieldType = listKeyMsg.Name
 	}
 	return fieldType, listKeyMsg, nil
->>>>>>> 0967a1bb
 }
 
 // safeProtoFieldName takes an input string which represents the name of a YANG schema
@@ -469,7 +463,7 @@
 		case kf.Type.Kind == yang.Yenum && kf.Type.Name == "enumeration":
 			enum, err := genProtoEnum(kf)
 			if err != nil {
-				return protoMsg{}, fmt.Errorf("error generating type for list key %s, type %s", list.entry.Path(), k, kf.Type)
+				return nil, fmt.Errorf("error generating type for list key %s, type %s", list.entry.Path(), k, kf.Type)
 			}
 			pt = makeNameUnique(t.nativeType, definedFieldNames)
 			km.Enums[pt] = enum
